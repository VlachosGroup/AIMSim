--- conflicted
+++ resolved
@@ -1,4 +1,3 @@
-<<<<<<< HEAD
 """User Interface and associated methods to access the key functionalities of molSim
 without having to use the command line.
 
@@ -10,10 +9,7 @@
 Author:
     Jackson Burns
 """
-from molSim.task_manager import launch_tasks
-=======
 from molSim.tasks.task_manager import TaskManager
->>>>>>> 29404f88
 
 import yaml
 import os
